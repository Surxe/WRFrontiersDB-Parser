# everything in ctrl shift f "pass"
dps calcs
<<<<<<< HEAD
# get charging multiplier for "ideal charge" which is t=NoShootingTime when it is specified
# add cumulative levelup cost to module scalars
# use timebetweenshots thats defaulted in char module if its missing instead of using RoundsPerMinute
# research what links primary/secondary stat to the modifier other than by name. Suppressor's Efficiency was not applying on the 08-26 update
# create class for storing intel cost for an item, create an id for it, and store in separate file for diff-readability sake of Module.json
=======
tests

# bash run.sh --EXPORTS_PATH D:/WRFrontiersDB/ExportData/2025-09-23 --GAME_VERSION 2025-09-23 --TARGET_BRANCH testing-grounds --LOG_LEVEL DEBUG
>>>>>>> 9f86c2bd
<|MERGE_RESOLUTION|>--- conflicted
+++ resolved
@@ -1,13 +1,7 @@
 # everything in ctrl shift f "pass"
 dps calcs
-<<<<<<< HEAD
 # get charging multiplier for "ideal charge" which is t=NoShootingTime when it is specified
 # add cumulative levelup cost to module scalars
 # use timebetweenshots thats defaulted in char module if its missing instead of using RoundsPerMinute
-# research what links primary/secondary stat to the modifier other than by name. Suppressor's Efficiency was not applying on the 08-26 update
-# create class for storing intel cost for an item, create an id for it, and store in separate file for diff-readability sake of Module.json
-=======
-tests
 
-# bash run.sh --EXPORTS_PATH D:/WRFrontiersDB/ExportData/2025-09-23 --GAME_VERSION 2025-09-23 --TARGET_BRANCH testing-grounds --LOG_LEVEL DEBUG
->>>>>>> 9f86c2bd
+# bash run.sh --EXPORTS_PATH D:/WRFrontiersDB/ExportData/2025-09-23 --GAME_VERSION 2025-09-23 --TARGET_BRANCH testing-grounds --LOG_LEVEL DEBUG