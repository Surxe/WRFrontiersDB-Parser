# everything in ctrl shift f "pass"
<<<<<<< HEAD
dps calcs
=======
dps calcs
# projectileclass in projectilemappings
# PreInfinityExtrap and PostInfinityExtrap in editorcurvedata
# ScoreDiff EditorCurveData from gamemode
>>>>>>> d1f32e21
<|MERGE_RESOLUTION|>--- conflicted
+++ resolved
@@ -1,9 +1,5 @@
 # everything in ctrl shift f "pass"
-<<<<<<< HEAD
-dps calcs
-=======
 dps calcs
 # projectileclass in projectilemappings
 # PreInfinityExtrap and PostInfinityExtrap in editorcurvedata
-# ScoreDiff EditorCurveData from gamemode
->>>>>>> d1f32e21
+# ScoreDiff EditorCurveData from gamemode