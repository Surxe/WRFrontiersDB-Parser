--- conflicted
+++ resolved
@@ -1,14 +1,10 @@
 # everything in ctrl shift f "pass"
 dps calcs
-<<<<<<< HEAD
 # get charging multiplier for "ideal charge" which is t=NoShootingTime when it is specified
 # add cumulative levelup cost to module scalars
 # use timebetweenshots thats defaulted in char module if its missing instead of using RoundsPerMinute
-=======
 # ScoreDiff EditorCurveData from gamemode
 # BP_Ability_Atrophy missing projectile type info
-# commit archive and current data changes separately
 # research what links primary/secondary stat to the modifier other than by name. Suppressor's Efficiency was not applying on the 08-26 update
 # create class for storing intel cost for an item, create an id for it, and store in separate file for diff-readability sake of Module.json
-# remove flavor variables like Atk, AbilityPower, Mob, etc.
->>>>>>> 31060d08
+# remove flavor variables like Atk, AbilityPower, Mob, etc.